--- conflicted
+++ resolved
@@ -13,13 +13,6 @@
     cpdef int districts
     cpdef int precincts
 
-<<<<<<< HEAD
-    def __cinit__(self, int districts, int precincts):
-        print('mock init')
-        self._runner = new cRunner()
-        self.districts = districts
-        self.precincts = precincts
-=======
     def __cinit__(self, jsonLocation):
         print('mock init')
         self._runner = new cRunner()
@@ -29,24 +22,15 @@
 
         self.districts = data['numNodes']
         self.precincts = data['numDistricts']
->>>>>>> d1d88019
 
     def __dealloc__(self):
         del self._runner
 
-<<<<<<< HEAD
-    def addNode(self, int id, int county, int minorityPopulation, int majorityPoplation):
-        print('mock addNode')
-        print(id, county, minorityPopulation, majorityPoplation)
-
-    def addEdge(self, int id1, int id2):
-=======
     def _addNode(self, int id, int county, int minorityPopulation, int majorityPoplation):
         print('mock addNode')
         print(id, county, minorityPopulation, majorityPoplation)
 
     def _addEdge(self, int id1, int id2):
->>>>>>> d1d88019
         print('mock addEdge')
 
     def setDistricts(self, cvector[int] districts):
@@ -66,8 +50,5 @@
     def walk(self, int stepsToTake, double alpha, double beta, double gamma, double eta):
         print('mock walk')
 
-<<<<<<< HEAD
-=======
 
->>>>>>> d1d88019
 # dereference(self._runner)