--- conflicted
+++ resolved
@@ -373,17 +373,12 @@
   // to a set of nodes on the perimeter of that district.
   unordered_set<int> **nodes_on_perim_;
 
-<<<<<<< HEAD
   // A map of an index to an edge that contain two nodes in different
   // districts.
   unordered_set<Edge, EdgeHash> *crossing_edges_;
-  // vector<pair<int, int>> *perim_edges_;
-=======
+  
   // To keep track of all of the nodes that have been added.
   unordered_set<uint32_t> *added_ids_; 
-
-  vector<pair<int, int>> *perim_edges_;
->>>>>>> 81a12f2a
 
   // An array of maps. The index of the map is the district
   // ID. Each district map stores node IDs as keys, and each
