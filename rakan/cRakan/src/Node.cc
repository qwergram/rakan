--- conflicted
+++ resolved
@@ -14,20 +14,10 @@
 Node::Node(const uint32_t id,
            const uint32_t county,
            const uint32_t majority_pop,
-<<<<<<< HEAD
-           const uint32_t minority_pop) {
-  id_ = id;
-  county_ = county;
-  majority_pop_ = majority_pop;
-  minority_pop_ = minority_pop;
-=======
            const uint32_t minority_pop) : id_(id),
                                           county_(county),
                                           majority_pop_(majority_pop),
                                           minority_pop_(minority_pop) {
-  
-  neighbors_ = new unordered_set<uint32_t>;
->>>>>>> 81a12f2a
   total_pop_ = majority_pop + minority_pop;
   neighbors_ = new unordered_set<uint32_t>;
 }
