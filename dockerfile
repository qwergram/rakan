FROM ubuntu:18.04

ENV DEBIAN_FRONTEND=noninteractive

# House keeping + development tools
RUN apt-get update --fix-missing
RUN apt-get install -y software-properties-common apt-utils
RUN add-apt-repository ppa:deadsnakes/ppa
RUN add-apt-repository ppa:ubuntugis/ppa
RUN apt-get install dpkg git -y
RUN apt-get update --fix-missing

# Download gcc
RUN apt-get install cmake gcc make g++ gdb -y

# Download Python
RUN apt-get install python3.7 python3-pip python3.7-dev -y

# Install GDAL
RUN apt-get install libgdal-dev gdal-bin -y

# Install the database
RUN apt-get install postgresql-10 -y
RUN apt-get install libpq-dev postgis -y
RUN ln -fs /usr/share/zoneinfo/America/Los_Angles /etc/localtime

# Install additional packages for scripts
RUN apt-get install wget unzip -y

# Install nginx + Gunicorn
RUN apt-get install nginx -y
RUN wget https://raw.githubusercontent.com/nginx/nginx/master/conf/uwsgi_params -O /etc/nginx/uwsgi_params
COPY ./configs/nginx.conf /etc/nginx/sites-enabled/nginx.conf
RUN rm /etc/nginx/sites-enabled/default

COPY requirements.txt /tmp/requirements.txt
RUN python3.7 -m pip install -r /tmp/requirements.txt

WORKDIR "/home/project"

COPY . .

RUN touch "a.YOU ARE NOT MOUNTING YOUR DEVELOPMENT DRIVE.YOU ARE IN PRODUCTION MODE"
RUN touch "z.YOU ARE NOT MOUNTING YOUR DEVELOPMENT DRIVE.YOU ARE IN PRODUCTION MODE"

<<<<<<< HEAD
ENTRYPOINT [ "./entrypoint.sh" ]
=======
RUN chmod +x ./configs/docker-entrypoint.sh

CMD [ "./configs/docker-entrypoint.sh" ]
>>>>>>> b99860dc
<|MERGE_RESOLUTION|>--- conflicted
+++ resolved
@@ -43,10 +43,6 @@
 RUN touch "a.YOU ARE NOT MOUNTING YOUR DEVELOPMENT DRIVE.YOU ARE IN PRODUCTION MODE"
 RUN touch "z.YOU ARE NOT MOUNTING YOUR DEVELOPMENT DRIVE.YOU ARE IN PRODUCTION MODE"
 
-<<<<<<< HEAD
-ENTRYPOINT [ "./entrypoint.sh" ]
-=======
 RUN chmod +x ./configs/docker-entrypoint.sh
 
 CMD [ "./configs/docker-entrypoint.sh" ]
->>>>>>> b99860dc
