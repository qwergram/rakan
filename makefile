pip:
	python3.7 -m pip install -r requirements.txt

build: rakan/cRakan
	cd rakan && python3.7 setup.py build_ext --inplace

cmake: rakan/cRakan
	cd rakan/cRakan/build && cmake .. -DCMAKE_BUILD_TYPE=Debug -G "Unix Makefiles" && make all

clean:
	cd rakan && rm -rf *.so  cRakan/wrapper.cpp tests/*.so build

test: build cmake
	cd rakan && cp ./*.so tests/
<<<<<<< HEAD
	cd rakan/tests && python3.7 -m unittest
=======
	cd rakan && python3.7 -m unittest
	cd rakan/cRakan/build && ./tst/rakan_tst 
>>>>>>> b99860dc
<|MERGE_RESOLUTION|>--- conflicted
+++ resolved
@@ -12,9 +12,5 @@
 
 test: build cmake
 	cd rakan && cp ./*.so tests/
-<<<<<<< HEAD
 	cd rakan/tests && python3.7 -m unittest
-=======
-	cd rakan && python3.7 -m unittest
-	cd rakan/cRakan/build && ./tst/rakan_tst 
->>>>>>> b99860dc
+	cd rakan/cRakan/build && ./tst/rakan_tst 